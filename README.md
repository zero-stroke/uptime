# uptime.py

A Python script to check internet uptime by pinging DNS servers.


## Prerequisites

For running with python, follow the below steps. Otherwise, I've also compiled it into an exe that you can point and click to run, though I recommend the .py script, since the .exe might not be as consistent as the original. This has been tested to work on windows 10, 11, and Ubuntu. 

1. **Python**: Make sure Python is installed on your computer, version 3.10 or up
   - Download from: https://www.python.org/downloads/ make sure to check the box that says to add it to your "PATH".
   - Verify installation in terminal/command prompt: 
```shell 
python --version
``` 

2. **Git** (Optional - Choose one method below):



   - **With Git:**
     - Install Git from: https://git-scm.com/downloads
     - Clone: 
```bash 
git clone https://github.com/zero-stroke/uptime.git
```
   - **Without Git:**
     - Click the green "Code" button on GitHub
     - Select "Download ZIP", then extract the downloaded file

## Running the Script

1. Open your terminal/command prompt
2. Navigate to script location: `cd path/to/script`. For example, `cd C:/Users/you/Downloads/uptime/`

3. Run by opening your command prompt/terminal and entering the following command: 
```shell
python uptime.py
```

## Usage 
It logs instances at which all three ping attempts are not successful and tracks them as outages, and records how long these outages go on for.

Output while running should look something like this:
```
                      Quad9            Cloudflare       Google
2024-10-19 14:13:31 - ✅ 52.55 ms      ✅ 66.36 ms      ✅ 52.02 ms
2024-10-19 14:13:34 - ✅ 52.03 ms      ✅ 48.51 ms      ✅ 47.41 ms
2024-10-19 14:13:41 - ❌               ✅ 48.56 ms      ✅ 47.54 ms
2024-10-19 14:13:44 - ✅ 51.51 ms      ✅ 50.07 ms      ✅ 48.00 ms
2024-10-19 14:13:47 - ✅ 71.09 ms      ✅ 75.09 ms      ✅ 71.58 ms


Host    | Uptime  | Average  | Low      | High
--------+---------+----------+----------+----------
9.9.9.9 | 99.89%  | 58.78 ms | 50.53 ms | 646.77 ms
1.1.1.1 | 100.00% | 51.76 ms | 46.67 ms | 152.50 ms
8.8.8.8 | 100.00% | 51.62 ms | 45.53 ms | 214.64 ms

No outages
```

During an outage it might look something like this:
```shell
                      Quad9            Cloudflare       Google
2024-10-19 16:33:09 - ✅ 55.09 ms      ✅ 48.22 ms      ✅ 47.16 ms
2024-10-19 16:33:24 - ❌❌❌❌❌❌❌ Internet Outage ❌❌❌❌❌❌❌
2024-10-19 16:33:39 - ❌❌❌❌❌❌❌ Internet Outage ❌❌❌❌❌❌❌
2024-10-19 16:33:54 - ❌❌❌❌❌❌❌ Internet Outage ❌❌❌❌❌❌❌
2024-10-19 16:34:09 - ❌❌❌❌❌❌❌ Internet Outage ❌❌❌❌❌❌❌


Host    | Uptime | Average  | Low      | High
--------+--------+----------+----------+---------
9.9.9.9 | 73.33% | 54.48 ms | 50.81 ms | 58.62 ms
1.1.1.1 | 73.33% | 51.04 ms | 47.92 ms | 59.84 ms
8.8.8.8 | 73.33% | 49.16 ms | 47.08 ms | 55.12 ms

Ongoing outage since 2024-10-19 16:34:05

                      Quad9            Cloudflare       Google
2024-10-19 16:34:24 - ❌❌❌❌❌❌❌ Internet Outage ❌❌❌❌❌❌❌
2024-10-19 16:34:27 - ✅ 60.69 ms      ✅ 56.15 ms      ✅ 52.74 ms
2024-10-19 16:34:30 - ✅ 53.58 ms      ✅ 49.60 ms      ✅ 47.72 ms
2024-10-19 16:34:33 - ✅ 52.66 ms      ✅ 49.94 ms      ✅ 46.73 ms
2024-10-19 16:34:36 - ✅ 56.55 ms      ✅ 52.60 ms      ✅ 58.75 ms


Host    | Uptime | Average  | Low      | High
--------+--------+----------+----------+---------
9.9.9.9 | 75.00% | 54.85 ms | 50.81 ms | 60.69 ms
1.1.1.1 | 75.00% | 51.31 ms | 47.92 ms | 59.84 ms
8.8.8.8 | 75.00% | 49.78 ms | 46.73 ms | 58.75 ms

Total outages: 1
Outage Log:
Start               | End                 | Duration
--------------------+---------------------+----------------------
2024-10-19 16:33:24 | 2024-10-19 16:34:27 | 63.17s (1.05 minutes)
```

<<<<<<< HEAD
You can also add your own hosts to ping by using the `--extra-hosts` or `e` flag when 
it's ran in the command line, giving each host's address and name. 
For example, 

```python uptime.py --extra-hosts 8.8.4.4 GoogleDNS 1.0.0.1 "Another Host"```

```python uptime.py -e 8.8.4.4 GoogleDNS```

```uptime.exe -e 8.8.4.4 GoogleDNS 208.67.222.222 "Another Host"```
=======
As it runs, it also writes the output to a .log file in the same directory that it was ran from. 

>>>>>>> fa2297bd

Note that if using Windows 10 or below, the emojis are replaced by [✓] and [X].



## Support

If you encounter issues:
- Check Python is installed correctly
- Ensure you're in the correct directory
- For help, create an issue on GitHub


If you find this tool useful, consider giving it a ⭐ on GitHub to help others discover it!



## License
<<<<<<< HEAD
This project is licensed under the Apache NON-AI License, Version 2.0 - see the [LICENSE](LICENSE.txt) file for details
=======
This project is licensed under the Apache NON-AI License, Version 2.0 - see the [LICENSE](LICENSE.txt) file for details


>>>>>>> fa2297bd
<|MERGE_RESOLUTION|>--- conflicted
+++ resolved
@@ -99,7 +99,8 @@
 2024-10-19 16:33:24 | 2024-10-19 16:34:27 | 63.17s (1.05 minutes)
 ```
 
-<<<<<<< HEAD
+As it runs, it also writes the output to a .log file in the same directory that it was ran from.
+
 You can also add your own hosts to ping by using the `--extra-hosts` or `e` flag when 
 it's ran in the command line, giving each host's address and name. 
 For example, 
@@ -109,10 +110,7 @@
 ```python uptime.py -e 8.8.4.4 GoogleDNS```
 
 ```uptime.exe -e 8.8.4.4 GoogleDNS 208.67.222.222 "Another Host"```
-=======
-As it runs, it also writes the output to a .log file in the same directory that it was ran from. 
 
->>>>>>> fa2297bd
 
 Note that if using Windows 10 or below, the emojis are replaced by [✓] and [X].
 
@@ -131,10 +129,4 @@
 
 
 ## License
-<<<<<<< HEAD
-This project is licensed under the Apache NON-AI License, Version 2.0 - see the [LICENSE](LICENSE.txt) file for details
-=======
-This project is licensed under the Apache NON-AI License, Version 2.0 - see the [LICENSE](LICENSE.txt) file for details
-
-
->>>>>>> fa2297bd
+This project is licensed under the Apache NON-AI License, Version 2.0 - see the [LICENSE](LICENSE.txt) file for details